--- conflicted
+++ resolved
@@ -1,6 +1,7 @@
 import os
 import logging
 import certifi
+from motor.motor_asyncio import AsyncIOMotorClient
 from telegram import Update, InlineKeyboardButton, InlineKeyboardMarkup
 from telegram.ext import (
     Application,
@@ -12,13 +13,9 @@
 )
 from datetime import datetime, timedelta
 
-<<<<<<< HEAD
-from config import ASSISTANT_BOT_TOKEN
+from config import ASSISTANT_BOT_TOKEN, MONGO_URI
 from assistant_bot.handlers.message_handler import MessageHandler
-=======
-from config import ASSISTANT_BOT_TOKEN, MONGO_URI
 from auth.user_auth import restricted
->>>>>>> 2eb5692f
 
 # Set SSL certificate environment variable
 os.environ["SSL_CERT_FILE"] = certifi.where()
@@ -29,24 +26,26 @@
 )
 logger = logging.getLogger(__name__)
 
-<<<<<<< HEAD
+# Initialize MongoDB
+mongo_client = AsyncIOMotorClient(
+    MONGO_URI,
+    tlsAllowInvalidCertificates=True
+)
+resident_db = mongo_client["resident"]
+caregiver_db = mongo_client["caregiver"]
+
+users_collection = caregiver_db["users"]
+resident_collection = resident_db["resident_info"]
+
 # Initialize message handler
 message_handler = MessageHandler()
-=======
-mongo_client = AsyncIOMotorClient(MONGO_URI)
-resident_db = mongo_client["resident"]
-caregiver_db = mongo_client["caregiver"]
->>>>>>> 2eb5692f
-
-users_collection = caregiver_db["users"]
-resident_collection = resident_db["resident_info"]
 
 
 @restricted
 async def start(update: Update, context: ContextTypes.DEFAULT_TYPE):
-<<<<<<< HEAD
     """Send a message when the command /start is issued."""
     user = update.effective_user
+    user_name = context.user_data.get("name", user.first_name)
     logger.info(f"User {user.id} started the assistant bot")
 
     # Create quick action buttons
@@ -63,20 +62,15 @@
     reply_markup = InlineKeyboardMarkup(keyboard)
 
     welcome_text = (
-        f"Welcome to CareConnect Assistant Bot, {user.first_name}! 🤖\n\n"
+        f"Welcome to CareConnect Assistant Bot, {user_name}! 🤖\n\n"
         "I can help you manage and query information about residents, tasks, and activities.\n\n"
         "Try these quick actions or type /help for more information:"
-=======
-    user_name = context.user_data.get("name", "there")
-    await update.message.reply_text(
-        f"Hello {user_name}! I'm your assistant bot. "
-        f"Use /residents to see the list of residents."
->>>>>>> 2eb5692f
     )
 
     await update.message.reply_text(welcome_text, reply_markup=reply_markup)
 
 
+@restricted
 async def help_command(update: Update, context: ContextTypes.DEFAULT_TYPE):
     """Send a message when the command /help is issued."""
     help_text = (
@@ -86,7 +80,8 @@
         "/help - Show this help message\n"
         "/residents - List all residents\n"
         "/tasks - List today's tasks\n"
-        "/stats - Show quick statistics\n\n"
+        "/stats - Show quick statistics\n"
+        "/whoami - Show your user information\n\n"
         "*Natural Language Queries:*\n"
         "You can ask me about tasks, residents, and activities in natural language. For example:\n\n"
         "*Tasks:*\n"
@@ -119,9 +114,22 @@
 
 
 @restricted
+async def whoami_command(update: Update, context: ContextTypes.DEFAULT_TYPE):
+    """Show current user information"""
+    user_info = (
+        f"👤 Your Information:\n\n"
+        f"Name: {context.user_data.get('name')}\n"
+        f"Email: {context.user_data.get('email')}\n"
+        f"Role: {context.user_data.get('role')}\n"
+        f"Telegram Username: @{update.effective_user.username}"
+    )
+
+    await update.message.reply_text(user_info)
+
+
+@restricted
 async def list_residents(update: Update, context: ContextTypes.DEFAULT_TYPE):
     """List all residents from MongoDB"""
-<<<<<<< HEAD
     logger.info(f"User {update.effective_user.id} requested resident list")
     await message_handler.list_all_residents(update)
 
@@ -135,6 +143,7 @@
     return today_start, today_end
 
 
+@restricted
 async def list_tasks(update: Update, context: ContextTypes.DEFAULT_TYPE):
     """List today's tasks"""
     logger.info(f"User {update.effective_user.id} requested today's tasks")
@@ -144,10 +153,9 @@
     )
 
 
+@restricted
 async def show_stats(update: Update, context: ContextTypes.DEFAULT_TYPE):
     """Show quick statistics about the facility"""
-=======
->>>>>>> 2eb5692f
     try:
         # Get statistics from the database
         total_residents = await message_handler.db.resident_collection.count_documents(
@@ -206,38 +214,10 @@
         await message.reply_text("Sorry, I couldn't fetch the statistics right now.")
 
 
-<<<<<<< HEAD
 async def handle_callback(update: Update, context: ContextTypes.DEFAULT_TYPE):
     """Handle callback queries from inline buttons"""
     query = update.callback_query
     await query.answer()
-=======
-@restricted
-async def whoami_command(update: Update, context: ContextTypes.DEFAULT_TYPE):
-    """Show current user information"""
-    user_info = (
-        f"👤 Your Information:\n\n"
-        f"Name: {context.user_data.get('name')}\n"
-        f"Email: {context.user_data.get('email')}\n"
-        f"Role: {context.user_data.get('role')}\n"
-        f"Telegram Username: @{update.effective_user.username}"
-    )
-
-    await update.message.reply_text(user_info)
-
-
-@restricted
-async def help_command(update: Update, context: ContextTypes.DEFAULT_TYPE):
-    """Send a message when the command /help is issued."""
-    help_text = (
-        "Here are the commands you can use:\n\n"
-        "/start - Start the bot\n"
-        "/residents - List all residents\n"
-        "/whoami - Show your user information\n"
-        "/help - Show this help message"
-    )
-    await update.message.reply_text(help_text)
->>>>>>> 2eb5692f
 
     # Create a new update object with the message from the callback query
     new_update = Update(update.update_id, message=query.message, callback_query=query)
@@ -274,13 +254,9 @@
 
     # Add command handlers
     application.add_handler(CommandHandler("start", start))
-<<<<<<< HEAD
-=======
+    application.add_handler(CommandHandler("help", help_command))
     application.add_handler(CommandHandler("residents", list_residents))
     application.add_handler(CommandHandler("whoami", whoami_command))
->>>>>>> 2eb5692f
-    application.add_handler(CommandHandler("help", help_command))
-    application.add_handler(CommandHandler("residents", list_residents))
     application.add_handler(CommandHandler("tasks", list_tasks))
     application.add_handler(CommandHandler("stats", show_stats))
 
