--- conflicted
+++ resolved
@@ -1,82 +1,53 @@
 import os
 import logging
-<<<<<<< HEAD
 import os
 import uuid
 import wave
-import tempfile
 import asyncio
 import ffmpeg
-import ssl
 import certifi
 from datetime import datetime
 from motor.motor_asyncio import AsyncIOMotorClient
 from bson import ObjectId
-=======
-import certifi
-from motor.motor_asyncio import AsyncIOMotorClient
->>>>>>> e42a17be
 from telegram import Update, InlineKeyboardButton, InlineKeyboardMarkup
 from telegram.ext import (
     Application,
     CommandHandler,
     MessageHandler as TelegramMessageHandler,
     ContextTypes,
-<<<<<<< HEAD
     MessageHandler,
     CallbackQueryHandler,
     ConversationHandler,
-=======
->>>>>>> e42a17be
     filters,
     CallbackQueryHandler,
 )
-<<<<<<< HEAD
-from config import ASSISTANT_BOT_TOKEN, MONGO_URI, AZURE_SPEECH_KEY, AZURE_SPEECH_ENDPOINT, OPENAI_API_KEY
+from utils.config import ASSISTANT_BOT_TOKEN, MONGO_URI, AZURE_SPEECH_KEY, AZURE_SPEECH_ENDPOINT, OPENAI_API_KEY
 import azure.cognitiveservices.speech as speechsdk
 from .services.ai_service import summarize_text
-from .services.database import DatabaseService
+from .db.connection import DatabaseService
 from auth.user_auth import restricted
-=======
-from datetime import datetime
-
-from utils.config import ASSISTANT_BOT_TOKEN, MONGO_URI
-from assistant_bot.handlers import message_handler
-from auth.user_auth import restricted, users_collection
-
-os.environ["SSL_CERT_FILE"] = certifi.where()
->>>>>>> e42a17be
-
-# Set SSL certificate path for HTTPS requests
+
 os.environ['SSL_CERT_FILE'] = certifi.where()
 os.environ['REQUESTS_CA_BUNDLE'] = certifi.where()
 
-# 🛠️ Make sure ffmpeg binary is accessible
 ffmpeg_path = r"C:\ffmpeg\bin\ffmpeg.exe"
 os.environ["PATH"] += os.pathsep + os.path.dirname(ffmpeg_path)
 
-# 🎤 Azure Speech Config
 speech_config = speechsdk.SpeechConfig(
     subscription=AZURE_SPEECH_KEY,
     endpoint=AZURE_SPEECH_ENDPOINT,
 )
 speech_config.speech_recognition_language = "en-US"
 
-# 📋 Logging
 logging.basicConfig(format="%(asctime)s - %(levelname)s - %(message)s", level=logging.INFO)
 logger = logging.getLogger(__name__)
 
-<<<<<<< HEAD
 # 🗃️ MongoDB Setup
 mongo_client = AsyncIOMotorClient(
     MONGO_URI,
     tlsAllowInvalidCertificates=True
 )
 db = mongo_client["resident"]
-=======
-mongo_client = AsyncIOMotorClient(MONGO_URI, tlsAllowInvalidCertificates=True)
->>>>>>> e42a17be
-resident_db = mongo_client["resident"]
 caregiver_db = mongo_client["caregiver"]
 
 users_collection = caregiver_db["users"]
@@ -93,14 +64,6 @@
     user_name = context.user_data.get("name", user.first_name)
     logger.info(f"User {user.id} started the assistant bot")
 
-<<<<<<< HEAD
-@restricted
-async def list_residents(update: Update, context: ContextTypes.DEFAULT_TYPE):
-    """List all residents from MongoDB"""
-    try:
-        residents_cursor = resident_collection.find({}, {"full_name": 1})
-        residents = await residents_cursor.to_list(length=50)
-=======
     keyboard = [
         [
             InlineKeyboardButton("List Residents", callback_data="list_residents"),
@@ -118,7 +81,6 @@
         "I can help you manage and query information about residents, tasks, and activities.\n\n"
         "Try these quick actions or type /help for more information:"
     )
->>>>>>> e42a17be
 
     await update.message.reply_text(welcome_text, reply_markup=reply_markup)
 
@@ -177,7 +139,6 @@
     await update.message.reply_text(user_info)
 
 @restricted
-<<<<<<< HEAD
 async def help_command(update: Update, context: ContextTypes.DEFAULT_TYPE):
     help_text = (
         "Here are the commands you can use:\n\n"
@@ -187,7 +148,8 @@
         "/whoami - Show your user information\n"
         "/help - Show this help message\n\n"
         "You can also send a voice message directly to transcribe it."
-=======
+    )
+
 async def list_residents(update: Update, context: ContextTypes.DEFAULT_TYPE):
     logger.info(f"User {update.effective_user.id} requested resident list")
     await message_handler.list_all_residents(update)
@@ -207,13 +169,10 @@
     today_start, today_end = await get_today_date_range()
     await message_handler.handle_task_query(
         update, {"start_time": today_start, "end_time": today_end}, {}
->>>>>>> e42a17be
-    )
-
-<<<<<<< HEAD
+    )
+
 async def unknown(update: Update, context: ContextTypes.DEFAULT_TYPE):
     await update.message.reply_text("Sorry, I didn't understand that command.")
-=======
 
 @restricted
 async def show_stats(update: Update, context: ContextTypes.DEFAULT_TYPE):
@@ -416,68 +375,67 @@
         await message_handler.handle_resident_query(new_update, {}, {})
     elif query.data == "task_stats":
         await message_handler.handle_task_query(new_update, {}, {})
->>>>>>> e42a17be
 
 # Voice Note Command Handlers
 @restricted
 async def voicenote_start(update: Update, context: ContextTypes.DEFAULT_TYPE):
     """Start the voice note process by selecting a resident"""
     logger.info("Starting voice note command")
-    
+
     # Fetch all residents
     residents = await db_service.get_all_residents(limit=20)
-    
+
     if not residents:
         await update.message.reply_text("No residents found in the database.")
         return ConversationHandler.END
-    
+
     # Create keyboard with resident buttons
     keyboard = []
     for resident in residents:
         name = resident.get("full_name", "Unknown")
         room = resident.get("room_number", "")
         display = f"{name} (Room: {room})" if room else name
-        
+
         # Store resident ID in the callback data
         callback_data = f"resident_{resident['_id']}"
         keyboard.append([InlineKeyboardButton(display, callback_data=callback_data)])
-    
+
     # Add cancel button
     keyboard.append([InlineKeyboardButton("Cancel", callback_data="cancel")])
-    
+
     reply_markup = InlineKeyboardMarkup(keyboard)
     await update.message.reply_text(
         "Select a resident to add a voice note:",
         reply_markup=reply_markup
     )
-    
+
     return SELECTING_RESIDENT
 
 async def resident_selected(update: Update, context: ContextTypes.DEFAULT_TYPE):
     """Handle resident selection and prompt for voice note"""
     query = update.callback_query
     await query.answer()
-    
+
     if query.data == "cancel":
         await query.message.edit_text("Voice note creation cancelled.")
         return ConversationHandler.END
-    
+
     # Extract resident ID from callback data
     resident_id = query.data.replace("resident_", "")
     context.user_data["current_resident_id"] = resident_id
-    
+
     # Get resident details
     resident = await resident_collection.find_one({"_id": ObjectId(resident_id)})
     if not resident:
         await query.message.edit_text("Error: Resident not found.")
         return ConversationHandler.END
-    
+
     context.user_data["resident_name"] = resident.get("full_name", "Unknown")
-    
+
     await query.message.edit_text(
         f"Selected: {resident.get('full_name')}\n\nPlease send a voice message for your note."
     )
-    
+
     return RECORDING_NOTE
 
 async def process_voice_note(update: Update, context: ContextTypes.DEFAULT_TYPE):
@@ -524,21 +482,21 @@
 
         if result.reason == speechsdk.ResultReason.RecognizedSpeech:
             transcribed_text = result.text
-            
+
             # Get AI summary
             ai_summary = await summarize_text(transcribed_text)
-            
+
             # Store the transcription and summary for later use
             context.user_data["transcription"] = transcribed_text
             context.user_data["ai_summary"] = ai_summary
-            
+
             # Format the response with both the transcription and summary
             response = (
                 f"You said: \"{transcribed_text}\"\n\n"
                 f"AI Summary: {ai_summary}\n\n"
                 f"Do you want to save this note for {context.user_data['resident_name']}?"
             )
-            
+
             # Create confirmation keyboard
             keyboard = [
                 [
@@ -548,7 +506,7 @@
                 [InlineKeyboardButton("Cancel", callback_data="cancel")]
             ]
             reply_markup = InlineKeyboardMarkup(keyboard)
-            
+
             await update.message.reply_text(response, reply_markup=reply_markup)
             return CONFIRMING_NOTE
         else:
@@ -572,32 +530,32 @@
     """Save the note to the resident's record"""
     query = update.callback_query
     await query.answer()
-    
+
     if query.data == "cancel":
         await query.message.edit_text("Voice note cancelled. No note was saved.")
         return ConversationHandler.END
-    
+
     resident_id = context.user_data.get("current_resident_id")
     resident_name = context.user_data.get("resident_name", "Unknown")
-    
+
     # Determine which text to save based on the button pressed
     if query.data == "save_summary":
         note_text = f"[AI Summary] {context.user_data.get('ai_summary')}"
     else:  # save_transcript
         note_text = f"[Voice Transcript] {context.user_data.get('transcription')}"
-    
+
     # Add date/time prefix to the note
     timestamp = datetime.now().strftime("%Y-%m-%d %H:%M")
     note_with_timestamp = f"[{timestamp}] {note_text}"
-    
+
     # Save to database
     success = await db_service.add_resident_note(resident_id, note_with_timestamp)
-    
+
     if success:
         await query.message.edit_text(f"✅ Voice note successfully saved for {resident_name}.")
     else:
         await query.message.edit_text(f"❌ Failed to save note for {resident_name}. Please try again.")
-    
+
     # Clear conversation data
     context.user_data.clear()
     return ConversationHandler.END
@@ -646,13 +604,13 @@
 
         if result.reason == speechsdk.ResultReason.RecognizedSpeech:
             transcribed_text = result.text
-            
+
             # Get AI summary
             ai_summary = await summarize_text(transcribed_text)
-            
+
             # Format the response with both the transcription and summary
             response = f"You said: \"{transcribed_text}\"\n\nAI Summary: {ai_summary}"
-            
+
             await update.message.reply_text(response)
         else:
             await update.message.reply_text("Sorry, I couldn't understand the audio.")
@@ -669,18 +627,14 @@
                 logger.warning(f"Could not delete file {path} because it is still in use.")
 
 
-# 🚀 Entry Point
 def main():
     application = Application.builder().token(ASSISTANT_BOT_TOKEN).build()
 
-    # Add command handlers
     application.add_handler(CommandHandler("start", start))
-    application.add_handler(CommandHandler("help", help_command))
     application.add_handler(CommandHandler("residents", list_residents))
     application.add_handler(CommandHandler("whoami", whoami_command))
-<<<<<<< HEAD
     application.add_handler(CommandHandler("help", help_command))
-    
+
     # Voice note conversation handler
     voice_note_handler = ConversationHandler(
         entry_points=[CommandHandler("voicenote", voicenote_start)],
@@ -692,11 +646,10 @@
         fallbacks=[CommandHandler("cancel", lambda u, c: ConversationHandler.END)]
     )
     application.add_handler(voice_note_handler)
-    
+
     # Regular message handlers
     application.add_handler(MessageHandler(filters.VOICE, handle_voice))
     application.add_handler(MessageHandler(filters.COMMAND, unknown))
-=======
     application.add_handler(CommandHandler("tasks", list_tasks))
     application.add_handler(CommandHandler("stats", show_stats))
 
@@ -707,7 +660,6 @@
             filters.TEXT & ~filters.COMMAND, message_handler.handle_message
         )
     )
->>>>>>> e42a17be
 
     logger.info("Starting Assistant Bot...")
     application.run_polling(allowed_updates=Update.ALL_TYPES)
