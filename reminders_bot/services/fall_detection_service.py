--- conflicted
+++ resolved
@@ -11,11 +11,8 @@
 logger = logging.getLogger(__name__)
 fallBot = Bot(token=REMINDERS_BOT_TOKEN)
 
-<<<<<<< HEAD
-# Global in-memory tracker
 sent_fall_ids = set()
-=======
->>>>>>> f3a22873
+
 
 async def process_fall_alerts(context=None):
     """Check fall logs and send alerts if they are recent (within 5 seconds)"""
@@ -31,7 +28,7 @@
         try:
             fall_id = log.get("_id")
             if fall_id in sent_fall_ids:
-                continue  # Skip already processed falls
+                continue
 
             status = log.get("status")
             if status not in ["pending", "confirmed"]:
@@ -42,38 +39,24 @@
             if timestamp.tzinfo is None:
                 timestamp = timestamp.replace(tzinfo=timezone.utc)
 
-<<<<<<< HEAD
             if timestamp < five_seconds_ago:
-                continue  # Ignore older logs
-=======
-            if timestamp < five_minutes_ago:
                 continue
->>>>>>> f3a22873
 
             resident_id = log.get("resident_id", "unknown")
             acceleration = log.get("acceleration_magnitude", 0.0)
 
             for user_id, chat_id in user_chat_map.items():
                 await send_fall_alert(
-<<<<<<< HEAD
                     resident_id=resident_id,
                     status=status,
                     timestamp=timestamp,
                     acceleration=acceleration,
                     chat_id=chat_id,
-                    fall_id=fall_id
-=======
-                    resident_id,
-                    status,
-                    timestamp,
-                    acceleration,
-                    chat_id,
-                    fall_id=log.get("_id"),
->>>>>>> f3a22873
+                    fall_id=fall_id,
                 )
                 sent_count += 1
 
-            sent_fall_ids.add(fall_id)  # Mark as processed
+            sent_fall_ids.add(fall_id)
 
         except Exception as e:
             logger.error(f"Error processing fall log {log.get('_id', 'unknown')}: {e}")
